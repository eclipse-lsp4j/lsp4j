--- conflicted
+++ resolved
@@ -13,11 +13,7 @@
 <feature
       id="org.eclipse.lsp4j.sdk"
       label="LSP4J SDK"
-<<<<<<< HEAD
       version="0.21.0.qualifier"
-=======
-      version="0.20.1.qualifier"
->>>>>>> 03e8a25a
       provider-name="Eclipse LSP4J"
       license-feature="org.eclipse.license"
       license-feature-version="0.0.0">
