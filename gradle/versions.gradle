/******************************************************************************
 * Copyright (c) 2016 TypeFox and others.
 * 
 * This program and the accompanying materials are made available under the
 * terms of the Eclipse Public License v. 2.0 which is available at
 * http://www.eclipse.org/legal/epl-2.0,
 * or the Eclipse Distribution License v. 1.0 which is available at
 * http://www.eclipse.org/org/documents/edl-v10.php.
 * 
 * SPDX-License-Identifier: EPL-2.0 OR BSD-3-Clause
 ******************************************************************************/

<<<<<<< HEAD
version = '0.21.0-SNAPSHOT'
=======
version = '0.20.1'
>>>>>>> 03e8a25a

ext.versions = [
	'xtend_lib': '2.28.0',
	'guava': '[30.1,31)',
	'gson': '[2.9.1,2.11)',
	'websocket_jakarta': '2.0.0',
	'websocket': '1.0',
	'junit': '4.13.2'
]
<|MERGE_RESOLUTION|>--- conflicted
+++ resolved
@@ -1,26 +1,22 @@
-/******************************************************************************
- * Copyright (c) 2016 TypeFox and others.
- * 
- * This program and the accompanying materials are made available under the
- * terms of the Eclipse Public License v. 2.0 which is available at
- * http://www.eclipse.org/legal/epl-2.0,
- * or the Eclipse Distribution License v. 1.0 which is available at
- * http://www.eclipse.org/org/documents/edl-v10.php.
- * 
- * SPDX-License-Identifier: EPL-2.0 OR BSD-3-Clause
- ******************************************************************************/
-
-<<<<<<< HEAD
-version = '0.21.0-SNAPSHOT'
-=======
-version = '0.20.1'
->>>>>>> 03e8a25a
-
-ext.versions = [
-	'xtend_lib': '2.28.0',
-	'guava': '[30.1,31)',
-	'gson': '[2.9.1,2.11)',
-	'websocket_jakarta': '2.0.0',
-	'websocket': '1.0',
-	'junit': '4.13.2'
-]
+/******************************************************************************
+ * Copyright (c) 2016 TypeFox and others.
+ * 
+ * This program and the accompanying materials are made available under the
+ * terms of the Eclipse Public License v. 2.0 which is available at
+ * http://www.eclipse.org/legal/epl-2.0,
+ * or the Eclipse Distribution License v. 1.0 which is available at
+ * http://www.eclipse.org/org/documents/edl-v10.php.
+ * 
+ * SPDX-License-Identifier: EPL-2.0 OR BSD-3-Clause
+ ******************************************************************************/
+
+version = '0.21.0-SNAPSHOT'
+
+ext.versions = [
+	'xtend_lib': '2.28.0',
+	'guava': '[30.1,31)',
+	'gson': '[2.9.1,2.11)',
+	'websocket_jakarta': '2.0.0',
+	'websocket': '1.0',
+	'junit': '4.13.2'
+]